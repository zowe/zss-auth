--- conflicted
+++ resolved
@@ -21,11 +21,8 @@
 
 function ZssAuthenticator(pluginDef, pluginConf, serverConf) {
   this.authPluginID = pluginDef.identifier;
-<<<<<<< HEAD
   this.resourceClass = DEFAULT_CLASS;
-=======
   this.sessionExpirationMS = DEFAULT_EXPIRATION_MS; //ahead of time assumption of unconfigurable zss session length
->>>>>>> 53614b5e
 }
 
 ZssAuthenticator.prototype = {
@@ -70,13 +67,9 @@
           }
         }
         if (zssCookie) {
-<<<<<<< HEAD
-          sessionState.zssUsername = request.body.username.toUpperCase();
-=======
           if (!isRefresh) {
-            sessionState.zssUsername = request.body.username;
+            sessionState.zssUsername = request.body.username.toUpperCase();
           }
->>>>>>> 53614b5e
           sessionState.authenticated = true;
           sessionState.sessionExpTime = Date.now() + DEFAULT_EXPIRATION_MS;
           sessionState.zssCookies = zssCookie;                         //intended to be known as result of network call
@@ -85,7 +78,6 @@
           sessionState.authenticated = false;
           delete sessionState.zssUsername;
           delete sessionState.zssCookies;
-          //console.log("authenticate failed: sessionState", sessionState)
           if (response.statusCode === 500) {
             resolve({ success: false, reason: 'ConnectionError'});
           } else {
